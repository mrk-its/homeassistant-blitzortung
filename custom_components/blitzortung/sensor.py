"""Blitzortung sensor platform."""

import logging
from dataclasses import dataclass

from homeassistant.components.sensor import (
    SensorDeviceClass,
    SensorEntity,
    SensorEntityDescription,
    SensorStateClass,
    DOMAIN as SENSOR_PLATFORM,
)
from homeassistant.const import (
    CONF_NAME,
    DEGREE,
    EntityCategory,
    UnitOfLength,
    UnitOfTime,
)
from homeassistant.helpers.device_registry import DeviceEntryType, DeviceInfo
from homeassistant.helpers.typing import UNDEFINED
from homeassistant.helpers import device_registry as dr
from homeassistant.helpers import entity_registry as er
from . import BlitzortungConfigEntry
from .const import (
    ATTR_LAT,
    ATTR_LIGHTNING_AZIMUTH,
    ATTR_LIGHTNING_COUNTER,
    ATTR_LIGHTNING_DISTANCE,
    ATTR_LIGHTNING_AREA,
    ATTR_LIGHTNING_LOCATION,
    ATTR_LON,
    ATTRIBUTION,
    BLITZORTUNG_CONFIG,
    BLIZORTUNG_URL,
    CONF_TRACKING_MODE,
    CONF_DEVICE_TRACKER,
<<<<<<< HEAD
    CONF_ENABLE_GEOCODING,
=======
>>>>>>> d72a4e32
    DOMAIN,
    SERVER_STATS,
    SW_VERSION,
)

_LOGGER = logging.getLogger(__name__)


@dataclass(frozen=True, kw_only=True)
class BlitzortungSensorEntityDescription(SensorEntityDescription):
    """Blitzortun sensor entity description."""

    entity_class: type["BlitzortungSensor"]


class BlitzortungSensor(SensorEntity):
    """Define a Blitzortung sensor."""

    _attr_should_poll = False

    def __init__(self, coordinator, description, integration_name, unique_prefix):
        """Initialize."""
        self.coordinator = coordinator
        self._attr_unique_id = f"{unique_prefix}-{description.key}"
        if description.name is UNDEFINED:
            self._attr_name = f"Server {description.key.replace("_", " ").lower()}"
        self._attr_attribution = ATTRIBUTION
        
        # Create device info based on tracking mode
        if coordinator.tracking_mode == "Device Tracker" and coordinator.device_tracker:
            device_name = f"{integration_name}"
        else:
            device_name = device_name
            
        self._attr_device_info = DeviceInfo(
            name=integration_name,
            identifiers={(DOMAIN, unique_prefix)},
            model="Blitzortung Lightning Detector",
            sw_version=SW_VERSION,
            entry_type=DeviceEntryType.SERVICE,
            configuration_url=BLIZORTUNG_URL.format(
                lat=coordinator.latitude,
                lon=coordinator.longitude
            ),
        )
        self.entity_description = description

    @property
    def available(self):
        return self.coordinator.is_connected

    @property
    def extra_state_attributes(self):
        """Return additional state attributes."""
        attrs = {}
        if hasattr(self, '_attr_extra_state_attributes') and self._attr_extra_state_attributes:
            attrs.update(self._attr_extra_state_attributes)
        
        # Add tracking information
        if self.coordinator.tracking_mode == "Device Tracker":
            attrs["tracking_mode"] = "Device Tracker"
            attrs["Device Tracker"] = self.coordinator.device_tracker
            attrs["current_lat"] = self.coordinator.latitude
            attrs["current_lon"] = self.coordinator.longitude
        else:
            attrs["tracking_mode"] = "Static"
            
        return attrs

    async def async_added_to_hass(self):
        """Connect to dispatcher listening for entity data notifications."""
        self.coordinator.register_sensor(self)

    async def async_update(self):
        await self.coordinator.async_request_refresh()

    def update_lightning(self, lightning):
        pass

    def on_message(self, message):
        pass

    def tick(self):
        pass


class LightningSensor(BlitzortungSensor):
    """Define a Blitzortung lightning sensor."""

    INITIAL_STATE: int | None = None

    def __init__(self, *args, **kwargs):
        """Initialize."""
        super().__init__(*args, **kwargs)
        self._attr_native_value = self.INITIAL_STATE

    def tick(self):
        if (
            self._attr_native_value != self.INITIAL_STATE
            and self.coordinator.is_inactive
        ):
            self._attr_native_value = self.INITIAL_STATE
            self.async_write_ha_state()


class DistanceSensor(LightningSensor):
    """Define a Blitzortung distance sensor."""

    def update_lightning(self, lightning):
        """Update the sensor data."""
        self._attr_native_value = lightning[ATTR_LIGHTNING_DISTANCE]
        self._attr_extra_state_attributes = {
            ATTR_LAT: lightning[ATTR_LAT],
            ATTR_LON: lightning[ATTR_LON],
        }
        
        # Add location information if available
        if "area" in lightning:
            self._attr_extra_state_attributes[ATTR_LIGHTNING_AREA] = lightning["area"]
        if "location" in lightning:
            self._attr_extra_state_attributes[ATTR_LIGHTNING_LOCATION] = lightning["location"]
        if "primary_area" in lightning:
            self._attr_extra_state_attributes["primary_area"] = lightning["primary_area"]
        if "country" in lightning:
            self._attr_extra_state_attributes["country"] = lightning["country"]
            
        self.async_write_ha_state()


class AzimuthSensor(LightningSensor):
    """Define a Blitzortung azimuth sensor."""

    def update_lightning(self, lightning):
        """Update the sensor data."""
        self._attr_native_value = lightning[ATTR_LIGHTNING_AZIMUTH]
        self._attr_extra_state_attributes = {
            ATTR_LAT: lightning[ATTR_LAT],
            ATTR_LON: lightning[ATTR_LON],
        }
        
        # Add location information if available
        if "area" in lightning:
            self._attr_extra_state_attributes[ATTR_LIGHTNING_AREA] = lightning["area"]
        if "location" in lightning:
            self._attr_extra_state_attributes[ATTR_LIGHTNING_LOCATION] = lightning["location"]
        if "primary_area" in lightning:
            self._attr_extra_state_attributes["primary_area"] = lightning["primary_area"]
        if "country" in lightning:
            self._attr_extra_state_attributes["country"] = lightning["country"]
            
        self.async_write_ha_state()


class CounterSensor(LightningSensor):
    """Define a Blitzortung counter sensor."""

    INITIAL_STATE = 0

    def update_lightning(self, lightning):
        self._attr_native_value = self._attr_native_value + 1
        self.async_write_ha_state()


class AreaSensor(LightningSensor):
    """Define a Blitzortung area sensor showing where lightning struck."""

    INITIAL_STATE = "No recent lightning"

    def update_lightning(self, lightning):
        """Update the sensor data."""
        # Use area description as the main state
        self._attr_native_value = lightning.get("area", "Unknown Location")
        self._attr_extra_state_attributes = {
            ATTR_LAT: lightning[ATTR_LAT],
            ATTR_LON: lightning[ATTR_LON],
            ATTR_LIGHTNING_DISTANCE: lightning[ATTR_LIGHTNING_DISTANCE],
            ATTR_LIGHTNING_AZIMUTH: lightning[ATTR_LIGHTNING_AZIMUTH],
        }
        
        # Add detailed location information if available
        if "location" in lightning:
            self._attr_extra_state_attributes[ATTR_LIGHTNING_LOCATION] = lightning["location"]
        if "primary_area" in lightning:
            self._attr_extra_state_attributes["primary_area"] = lightning["primary_area"]
        if "country" in lightning:
            self._attr_extra_state_attributes["country"] = lightning["country"]
            
        self.async_write_ha_state()


class ServerStatSensor(BlitzortungSensor):
    """Define a Blitzortung server stats sensor."""

    def __init__(
        self, topic, coordinator, description, integration_name, unique_prefix
    ):
        """Initialize."""
        self._topic = topic

        topic_parts = topic.split("/")
        self.kind = "_".join(topic_parts)
        if self.kind.startswith("load"):
            self.data_type = float
        elif self.kind == "version":
            self.data_type = str
        else:
            self.data_type = int
        if self.data_type in (int, float):
            self._attr_state_class = SensorStateClass.MEASUREMENT

        super().__init__(coordinator, description, integration_name, unique_prefix)

    @property
    def native_unit_of_measurement(self):
        if self.kind == "uptime":
            return UnitOfTime.SECONDS
        if self.data_type in (int, float):
            return "clients" if self.kind == "clients_connected" else " "
        return None

    def on_message(self, topic, message):
        if topic == self._topic:
            payload = message.payload.decode("utf-8")
            if self.kind == "uptime":
                payload = payload.split(" ")[0]
            try:
                self._attr_native_value = self.data_type(payload)
            except ValueError:
                self._attr_native_value = str(payload)
            if self.hass:
                self.async_write_ha_state()


SENSORS: tuple[BlitzortungSensorEntityDescription, ...] = (
    BlitzortungSensorEntityDescription(
        key=ATTR_LIGHTNING_AZIMUTH,
        name="Lightning azimuth",
        translation_key=ATTR_LIGHTNING_AZIMUTH,
        has_entity_name=True,
        native_unit_of_measurement=DEGREE,
        entity_class=AzimuthSensor,
    ),
    BlitzortungSensorEntityDescription(
        key=ATTR_LIGHTNING_COUNTER,
        name="Lightning counter",
        translation_key=ATTR_LIGHTNING_COUNTER,
        has_entity_name=True,
        native_unit_of_measurement="↯",
        state_class=SensorStateClass.TOTAL_INCREASING,
        entity_class=CounterSensor,
    ),
    BlitzortungSensorEntityDescription(
        key=ATTR_LIGHTNING_DISTANCE,
        name="Lightning distance",
        translation_key=ATTR_LIGHTNING_DISTANCE,
        has_entity_name=True,
        native_unit_of_measurement=UnitOfLength.KILOMETERS,
        device_class=SensorDeviceClass.DISTANCE,
        entity_class=DistanceSensor,
    ),
    BlitzortungSensorEntityDescription(
        key=ATTR_LIGHTNING_AREA,
        name="Lightning area",
        translation_key=ATTR_LIGHTNING_AREA,
        has_entity_name=True,
        icon="mdi:map-marker",
        entity_class=AreaSensor,
    ),
)


async def async_setup_entry(
    hass, config_entry: BlitzortungConfigEntry, async_add_entities
):
    """Add Blitzortung sensor entity from a config_entry."""
    integration_name = config_entry.data[CONF_NAME]

    coordinator = config_entry.runtime_data

    unique_prefix = config_entry.entry_id

    # Migrate old service identifiers to new identifiers
    device_registry = dr.async_get(hass)
    old_ids = (DOMAIN, config_entry.title)
    if device_entry := device_registry.async_get_device(identifiers={old_ids}):
        new_ids = (DOMAIN, unique_prefix)
        _LOGGER.debug(
            "Migrating service %s from old IDs '%s' to new IDs '%s'",
            device_entry.name,
            old_ids,
            new_ids,
        )
        device_registry.async_update_device(device_entry.id, new_identifiers={new_ids})

    # Migrate old unique IDs to new unique IDs
    entity_registry = er.async_get(hass)
    old_unique_id = f"{config_entry.title}-server_stats"
    if entity_id := entity_registry.async_get_entity_id(
        SENSOR_PLATFORM, DOMAIN, old_unique_id
    ):
        new_unique_id = f"{unique_prefix}-clients_connected"
        _LOGGER.debug(
            "Migrating entity %s from old unique ID '%s' to new unique ID '%s'",
            entity_id,
            old_unique_id,
            new_unique_id,
        )
        entity_registry.async_update_entity(entity_id, new_unique_id=new_unique_id)

    for sensor_type in (
        ATTR_LIGHTNING_AZIMUTH,
        ATTR_LIGHTNING_COUNTER,
        ATTR_LIGHTNING_DISTANCE,
        ATTR_LIGHTNING_AREA,
        "bytes_received",
        "bytes_sent",
        "clients_connected",
        "heap_current",
        "load_bytes_received_1min",
        "load_bytes_sent_1min",
        "load_connections_1min",
        "load_messages_received_1min",
        "load_messages_sent_1min",
        "load_publish_received_1min",
        "load_publish_sent_1min",
        "load_sockets_1min",
        "messages_received",
        "messages_sent",
        "messages_stored",
        "publish_bytes_received",
        "publish_bytes_sent",
        "publish_messages_received",
        "publish_messages_sent",
        "publish_messages_sent",
        "retained messages_count",
        "store_messages_bytes",
        "store_messages_count",
        "subscriptions_count",
        "uptime",
        "version",
    ):
        old_unique_id = f"{config_entry.title}-{sensor_type}"
        if entity_id := entity_registry.async_get_entity_id(
            SENSOR_PLATFORM, DOMAIN, old_unique_id
        ):
            new_unique_id = f"{unique_prefix}-{sensor_type}"
            _LOGGER.debug(
                "Migrating entity %s from old unique ID '%s' to new unique ID '%s'",
                entity_id,
                old_unique_id,
                new_unique_id,
            )
            entity_registry.async_update_entity(entity_id, new_unique_id=new_unique_id)

    sensors = [
        description.entity_class(
            coordinator, description, integration_name, unique_prefix
        )
        for description in SENSORS
    ]

    async_add_entities(sensors, False)

    config = hass.data[BLITZORTUNG_CONFIG]
    if config.get(SERVER_STATS):
        server_stat_sensors: dict[str, ServerStatSensor] = {}

        def on_message(message):
            if not message.topic.startswith("$SYS/broker/"):
                return
            topic = message.topic.replace("$SYS/broker/", "")
            if topic.startswith("load") and not topic.endswith("/1min"):
                return
            if topic.startswith("clients") and topic != "clients/connected":
                return
            sensor = server_stat_sensors.get(topic)
            if not sensor:
                description = BlitzortungSensorEntityDescription(
                    key=topic.replace("/", "_"),
                    translation_key="server_stats",
                    has_entity_name=False,
                    entity_category=EntityCategory.DIAGNOSTIC,
                    entity_class=ServerStatSensor,
                )
                sensor = description.entity_class(
                    topic, coordinator, description, integration_name, unique_prefix
                )
                server_stat_sensors[topic] = sensor
                async_add_entities([sensor], False)
            sensor.on_message(topic, message)

        coordinator.register_message_receiver(on_message)<|MERGE_RESOLUTION|>--- conflicted
+++ resolved
@@ -35,10 +35,7 @@
     BLIZORTUNG_URL,
     CONF_TRACKING_MODE,
     CONF_DEVICE_TRACKER,
-<<<<<<< HEAD
     CONF_ENABLE_GEOCODING,
-=======
->>>>>>> d72a4e32
     DOMAIN,
     SERVER_STATS,
     SW_VERSION,
