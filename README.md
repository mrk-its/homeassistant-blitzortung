--- conflicted
+++ resolved
@@ -4,7 +4,7 @@
 
 <a href="https://www.buymeacoffee.com/emrk" target="_blank"><img src="https://cdn.buymeacoffee.com/buttons/default-orange.png" alt="Buy Me A Coffee" style="height: 51px !important;width: 217px !important;" ></a>
 
-Blitzortung.org ia a worldwide, real time, community collaborative lightning location network. This component uses Blitzortung data and provides real time notifications about lightning strikes in given area (by default within 100km radius of your home). Data is served through a public MQTT server (dedicated to serve requests for this component) - thanks to geohash-based topics and some other optimizations it greatly reduces amount of data sent to clients comparing to direct websocket connection to Blitzortung servers (it is also required by Blitzortung data usage policy - third party apps must use their own servers to server data for their own clients).
+Blitzortung.org is a worldwide, real time, community collaborative lightning location network. This component uses Blitzortung data and provides real time notifications about lightning strikes in given area (by default within 100km radius of your home). Data is served through a public MQTT server (dedicated to serve requests for this component) - thanks to geohash-based topics and some other optimizations it greatly reduces amount of data sent to clients comparing to direct websocket connection to Blitzortung servers (it is also required by Blitzortung data usage policy - third party apps must use their own servers to server data for their own clients).
 
 
 # Features
@@ -20,12 +20,8 @@
 This component is available on HACS default
 
 # Configuration
-<<<<<<< HEAD
 Search for Blitzortung on `Configuration/Integrations` page. After adding integration, you can optionally configure the location and radius with Blitzortung/Options (by default your home locattion is used with 100km radius).
-=======
-Search for Blitzortung on `Configuration/Integrations` page. After adding integration you can optionally configure location and radius with Blitzortung/Options (by default your home locaiton is used with 100km radius)
 
 # Reviews and How-Tos
 You can read and see (youtube) how this component was used in the following community video.
-[How to Add a Lightning Sensor](https://www.vcloudinfo.com/2020/08/adding-a-lightning-sensor-to-home-assistant.html)
->>>>>>> 4f378a65
+[How to Add a Lightning Sensor](https://www.vcloudinfo.com/2020/08/adding-a-lightning-sensor-to-home-assistant.html)